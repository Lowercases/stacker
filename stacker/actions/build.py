from __future__ import print_function
from __future__ import division
from __future__ import absolute_import
from builtins import str
import logging

from .base import BaseAction, plan, build_walker
from .base import STACK_POLL_TIME

from ..providers.base import Template
from .. import util
from ..exceptions import (
    MissingParameterException,
    StackDidNotChange,
    StackDoesNotExist,
    CancelExecution,
)

from ..status import (
    NotSubmittedStatus,
    NotUpdatedStatus,
    DidNotChangeStatus,
    SubmittedStatus,
    CompleteStatus,
    FailedStatus,
    SkippedStatus,
    SUBMITTED,
    INTERRUPTED
)


logger = logging.getLogger(__name__)


def build_stack_tags(stack):
    """Builds a common set of tags to attach to a stack"""
    return [{'Key': t[0], 'Value': t[1]} for t in stack.tags.items()]


def should_update(stack):
    """Tests whether a stack should be submitted for updates to CF.

    Args:
        stack (:class:`stacker.stack.Stack`): The stack object to check.

    Returns:
        bool: If the stack should be updated, return True.

    """
    if stack.locked:
        if not stack.force:
            logger.debug("Stack %s locked and not in --force list. "
                         "Refusing to update.", stack.name)
            return False
        else:
            logger.debug("Stack %s locked, but is in --force "
                         "list.", stack.name)
    return True


def should_submit(stack):
    """Tests whether a stack should be submitted to CF for update/create

    Args:
        stack (:class:`stacker.stack.Stack`): The stack object to check.

    Returns:
        bool: If the stack should be submitted, return True.

    """
    if stack.enabled:
        return True

    logger.debug("Stack %s is not enabled.  Skipping.", stack.name)
    return False


def should_ensure_cfn_bucket(outline, dump):
    """Test whether access to the cloudformation template bucket is required

    Args:
        outline (bool): The outline action.
        dump (bool): The dump action.

    Returns:
        bool: If access to CF bucket is needed, return True.

    """
<<<<<<< HEAD
    print("OUTLINE: %s, DUMP: %s" % (outline, dump))
=======
>>>>>>> 45b122fd
    return not outline and not dump


def _resolve_parameters(parameters, blueprint):
    """Resolves CloudFormation Parameters for a given blueprint.

    Given a list of parameters, handles:
        - discard any parameters that the blueprint does not use
        - discard any empty values
        - convert booleans to strings suitable for CloudFormation

    Args:
        parameters (dict): A dictionary of parameters provided by the
            stack definition
        blueprint (:class:`stacker.blueprint.base.Blueprint`): A Blueprint
            object that is having the parameters applied to it.

    Returns:
        dict: The resolved parameters.

    """
    params = {}
    param_defs = blueprint.get_parameter_definitions()

    for key, value in parameters.items():
        if key not in param_defs:
            logger.debug("Blueprint %s does not use parameter %s.",
                         blueprint.name, key)
            continue
        if value is None:
            logger.debug("Got None value for parameter %s, not submitting it "
                         "to cloudformation, default value should be used.",
                         key)
            continue
        if isinstance(value, bool):
            logger.debug("Converting parameter %s boolean \"%s\" to string.",
                         key, value)
            value = str(value).lower()
        params[key] = value
    return params


def _handle_missing_parameters(params, required_params, existing_stack=None):
    """Handles any missing parameters.

    If an existing_stack is provided, look up missing parameters there.

    Args:
        params (dict): key/value dictionary of stack definition parameters
        required_params (list): A list of required parameter names.
        existing_stack (dict): A dict representation of the stack. If
            provided, will be searched for any missing parameters.

    Returns:
        list of tuples: The final list of key/value pairs returned as a
            list of tuples.

    Raises:
        MissingParameterException: Raised if a required parameter is
            still missing.

    """
    missing_params = list(set(required_params) - set(params.keys()))
    if existing_stack and 'Parameters' in existing_stack:
        stack_params = {p['ParameterKey']: p['ParameterValue'] for p in
                        existing_stack['Parameters']}
        for p in missing_params:
            if p in stack_params:
                value = stack_params[p]
                logger.debug("Using parameter %s from existing stack: %s",
                             p, value)
                params[p] = value
    final_missing = list(set(required_params) - set(params.keys()))
    if final_missing:
        raise MissingParameterException(final_missing)

    return list(params.items())


def handle_hooks(stage, hooks, provider, context, dump, outline):
    """Handle pre/post hooks.

    Args:
        stage (str): The name of the hook stage - pre_build/post_build.
        hooks (list): A list of dictionaries containing the hooks to execute.
        provider (:class:`stacker.provider.base.BaseProvider`): The provider
            the current stack is using.
        context (:class:`stacker.context.Context`): The current stacker
            context.
        dump (bool): Whether running with dump set or not.
        outline (bool): Whether running with outline set or not.

    """
    if not outline and not dump and hooks:
        util.handle_hooks(
            stage=stage,
            hooks=hooks,
            provider=provider,
            context=context
        )


class Action(BaseAction):
    """Responsible for building & coordinating CloudFormation stacks.

    Generates the build plan based on stack dependencies (these dependencies
    are determined automatically based on output lookups from other stacks).

    The plan can then either be printed out as an outline or executed. If
    executed, each stack will get launched in order which entails:

        - Pushing the generated CloudFormation template to S3 if it has changed
        - Submitting either a build or update of the given stack to the
            :class:`stacker.provider.base.Provider`.

    """

    def build_parameters(self, stack, provider_stack=None):
        """Builds the CloudFormation Parameters for our stack.

        Args:
            stack (:class:`stacker.stack.Stack`): A stacker stack
            provider_stack (dict): An optional Stacker provider object

        Returns:
            dict: The parameters for the given stack

        """
        resolved = _resolve_parameters(stack.parameter_values, stack.blueprint)
        required_parameters = list(stack.required_parameter_definitions.keys())
        parameters = _handle_missing_parameters(resolved, required_parameters,
                                                provider_stack)
        return [
            {'ParameterKey': p[0],
             'ParameterValue': str(p[1])} for p in parameters
        ]

    def _launch_stack(self, stack, **kwargs):
        """Handles the creating or updating of a stack in CloudFormation.

        Also makes sure that we don't try to create or update a stack while
        it is already updating or creating.

        """
        old_status = kwargs.get("status")
        wait_time = STACK_POLL_TIME if old_status == SUBMITTED else 0
        if self.cancel.wait(wait_time):
            return INTERRUPTED

        if not should_submit(stack):
            return NotSubmittedStatus()

        provider = self.build_provider(stack)

        try:
            provider_stack = provider.get_stack(stack.fqn)
        except StackDoesNotExist:
            provider_stack = None

        if provider_stack and not should_update(stack):
            stack.set_outputs(
                self.provider.get_output_dict(provider_stack))
            return NotUpdatedStatus()

        recreate = False
        if provider_stack and old_status == SUBMITTED:
            logger.debug(
                "Stack %s provider status: %s",
                stack.fqn,
                provider.get_stack_status(provider_stack),
            )

            if provider.is_stack_rolling_back(provider_stack):
                if 'rolling back' in old_status.reason:
                    return old_status

                logger.debug("Stack %s entered a roll back", stack.fqn)
                if 'updating' in old_status.reason:
                    reason = 'rolling back update'
                else:
                    reason = 'rolling back new stack'

                return SubmittedStatus(reason)
            elif provider.is_stack_in_progress(provider_stack):
                logger.debug("Stack %s in progress.", stack.fqn)
                return old_status
            elif provider.is_stack_destroyed(provider_stack):
                logger.debug("Stack %s finished deleting", stack.fqn)
                recreate = True
                # Continue with creation afterwards
            # Failure must be checked *before* completion, as both will be true
            # when completing a rollback, and we don't want to consider it as
            # a successful update.
            elif provider.is_stack_failed(provider_stack):
                reason = old_status.reason
                if 'rolling' in reason:
                    reason = reason.replace('rolling', 'rolled')

                return FailedStatus(reason)
            elif provider.is_stack_completed(provider_stack):
                stack.set_outputs(
                    provider.get_output_dict(provider_stack))
                return CompleteStatus(old_status.reason)
            else:
                return old_status

        logger.debug("Resolving stack %s", stack.fqn)
        stack.resolve(self.context, self.provider)

        logger.debug("Launching stack %s now.", stack.fqn)
        template = self._template(stack.blueprint)
        stack_policy = self._stack_policy(stack)
        tags = build_stack_tags(stack)
        parameters = self.build_parameters(stack, provider_stack)
        force_change_set = stack.blueprint.requires_change_set

        if recreate:
            logger.debug("Re-creating stack: %s", stack.fqn)
            provider.create_stack(stack.fqn, template, parameters,
                                  tags, stack_policy=stack_policy)
            return SubmittedStatus("re-creating stack")
        elif not provider_stack:
            logger.debug("Creating new stack: %s", stack.fqn)
            provider.create_stack(stack.fqn, template, parameters, tags,
                                  force_change_set,
                                  stack_policy=stack_policy)
            return SubmittedStatus("creating new stack")

        try:
            if provider.prepare_stack_for_update(provider_stack, tags):
                existing_params = provider_stack.get('Parameters', [])
                provider.update_stack(
                    stack.fqn,
                    template,
                    existing_params,
                    parameters,
                    tags,
                    force_interactive=stack.protected,
                    force_change_set=force_change_set,
                    stack_policy=stack_policy,
                )

                logger.debug("Updating existing stack: %s", stack.fqn)
                return SubmittedStatus("updating existing stack")
            else:
                return SubmittedStatus("destroying stack for re-creation")
        except CancelExecution:
            stack.set_outputs(provider.get_output_dict(provider_stack))
            return SkippedStatus(reason="canceled execution")
        except StackDidNotChange:
            stack.set_outputs(provider.get_output_dict(provider_stack))
            return DidNotChangeStatus()

    def _template(self, blueprint):
        """Generates a suitable template based on whether or not an S3 bucket
        is set.

        If an S3 bucket is set, then the template will be uploaded to S3 first,
        and CreateStack/UpdateStack operations will use the uploaded template.
        If not bucket is set, then the template will be inlined.
        """
        if self.bucket_name:
            return Template(url=self.s3_stack_push(blueprint))
        else:
            return Template(body=blueprint.rendered)

    def _stack_policy(self, stack):
        """Returns a Template object for the stacks stack policy, or None if
        the stack doesn't have a stack policy."""
        if stack.stack_policy:
            return Template(body=stack.stack_policy)

    def _generate_plan(self, tail=False):
        return plan(
            description="Create/Update stacks",
            action=self._launch_stack,
            tail=self._tail_stack if tail else None,
            stacks=self.context.get_stacks(),
            targets=self.context.stack_names)

    def pre_run(self, outline=False, dump=False, *args, **kwargs):
        """Any steps that need to be taken prior to running the action."""
        if should_ensure_cfn_bucket(outline, dump):
            self.ensure_cfn_bucket()
        hooks = self.context.config.pre_build
        handle_hooks(
            "pre_build",
            hooks,
            self.provider,
            self.context,
            dump,
            outline
        )

    def run(self, concurrency=0, outline=False,
            tail=False, dump=False, *args, **kwargs):
        """Kicks off the build/update of the stacks in the stack_definitions.

        This is the main entry point for the Builder.

        """
        plan = self._generate_plan(tail=tail)
        if not outline and not dump:
            plan.outline(logging.DEBUG)
            logger.debug("Launching stacks: %s", ", ".join(plan.keys()))
            walker = build_walker(concurrency)
            plan.execute(walker)
        else:
            if outline:
                plan.outline()
            if dump:
                plan.dump(directory=dump, context=self.context,
                          provider=self.provider)

    def post_run(self, outline=False, dump=False, *args, **kwargs):
        """Any steps that need to be taken after running the action."""
        hooks = self.context.config.post_build
        handle_hooks(
            "post_build",
            hooks,
            self.provider,
            self.context,
            dump,
            outline
        )<|MERGE_RESOLUTION|>--- conflicted
+++ resolved
@@ -86,10 +86,6 @@
         bool: If access to CF bucket is needed, return True.
 
     """
-<<<<<<< HEAD
-    print("OUTLINE: %s, DUMP: %s" % (outline, dump))
-=======
->>>>>>> 45b122fd
     return not outline and not dump
 
 
